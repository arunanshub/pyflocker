--- conflicted
+++ resolved
@@ -54,17 +54,13 @@
                  **kwargs):
         self._cipher = _aes_cipher(key, mode, *args, **kwargs)
         self._locking = locking
-<<<<<<< HEAD
         _crp = CrCipher(algo.AES(key), modes.ECB()
             ).encryptor()
         key = _crp.update(bytes(16))
         _crp.finalize()
         super().__init__(key=key, hashed=hashed,
                          digestmod=digestmod)
-=======
-        super().__init__(key=key, hashed=hashed, digestmod=digestmod)
 
->>>>>>> d52f2497
 
 class NonAEADFile(FileCipherMixin, NonAEAD):
     pass
