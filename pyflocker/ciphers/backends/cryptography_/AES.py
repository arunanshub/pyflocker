from cryptography.hazmat.primitives.ciphers import (Cipher as CrCipher, modes,
                                                    algorithms as algo)
from cryptography.hazmat.backends import default_backend as defb

from .. import base, Modes as _m

from ._symmetric import (AEADCipherWrapper, HMACCipherWrapper, FileCipherMixin)

supported = {
    _m.MODE_GCM: modes.GCM,
    _m.MODE_CTR: modes.CTR,
    _m.MODE_CFB: modes.CFB,
    _m.MODE_OFB: modes.OFB,
}


def _aes_cipher(key, mode, *args, **kwargs):
    return CrCipher(algo.AES(key), supported[mode](*args, **kwargs), defb())


@base.cipher
class AEAD(AEADCipherWrapper, base.Cipher):
    def __init__(self, locking, key, mode, *args, **kwargs):
        self._cipher = _aes_cipher(key, mode, *args, **kwargs)
        self._locking = locking
        super().__init__()


class AEADFile(FileCipherMixin, AEAD):
    pass


@base.cipher
class NonAEAD(HMACCipherWrapper, base.Cipher):
    def __init__(self,
                 locking,
                 key,
                 mode,
                 *args,
                 hashed=True,
                 digestmod='sha256',
                 **kwargs):

        self._locking = locking
        self._cipher = _aes_cipher(key, mode, *args, **kwargs)
        # for HMAC mixin
<<<<<<< HEAD
        key = AES.new(key, AES.MODE_ECB
            ).encrypt(bytes(16))
        super().__init__(key=key, hashed=hashed,
            digestmod=digestmod,)
=======
        super().__init__(
            key=key,
            hashed=hashed,
            digestmod=digestmod,
        )
>>>>>>> d52f2497


class NonAEADFile(FileCipherMixin, NonAEAD):
    pass<|MERGE_RESOLUTION|>--- conflicted
+++ resolved
@@ -44,18 +44,10 @@
         self._locking = locking
         self._cipher = _aes_cipher(key, mode, *args, **kwargs)
         # for HMAC mixin
-<<<<<<< HEAD
         key = AES.new(key, AES.MODE_ECB
             ).encrypt(bytes(16))
         super().__init__(key=key, hashed=hashed,
             digestmod=digestmod,)
-=======
-        super().__init__(
-            key=key,
-            hashed=hashed,
-            digestmod=digestmod,
-        )
->>>>>>> d52f2497
 
 
 class NonAEADFile(FileCipherMixin, NonAEAD):
